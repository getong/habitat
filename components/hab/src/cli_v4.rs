--- conflicted
+++ resolved
@@ -48,13 +48,11 @@
 mod license;
 use license::LicenseCommand;
 
-<<<<<<< HEAD
 mod studio;
 use studio::StudioOpts;
-=======
+
 mod plan;
 use plan::PlanCommand;
->>>>>>> 7515f93d
 
 #[derive(Debug, Clone, Parser)]
 #[command(name = "hab",
@@ -166,28 +164,15 @@
             Self::Cli(cli_command) => cli_command.do_command(ui, feature_flags).await,
             Self::Bldr(bldr_command) => bldr_command.do_command(ui).await,
             Self::Ring(ring_command) => ring_command.do_command(ui).await,
-<<<<<<< HEAD
             Self::Studio(studio_command) => studio_command.do_command(ui).await,
-=======
             Self::Plan(plan_command) => plan_command.do_command(ui).await,
             Self::SupportBundle(support_bundle_command) => {
                 support_bundle_command.do_command(ui).await
             }
->>>>>>> 7515f93d
             _ => todo!(),
         }
     }
 }
-
-#[derive(Clone, Debug, Parser)]
-<<<<<<< HEAD
-pub(crate) struct BldrCommand;
-
-#[derive(Clone, Debug, Parser)]
-pub(crate) struct PlanCommand;
-=======
-pub(crate) struct StudioCommand;
->>>>>>> 7515f93d
 
 #[derive(Clone, Debug, Parser)]
 pub(crate) struct ServiceConfigCommand;
